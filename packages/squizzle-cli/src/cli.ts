--- conflicted
+++ resolved
@@ -111,15 +111,11 @@
   .option('-n, --notes <notes>', 'version notes')
   .option('-a, --author <author>', 'version author')
   .option('-t, --tag <tags...>', 'version tags')
-<<<<<<< HEAD
   .option('--dry-run', 'simulate build without creating artifacts')
   .option('--registry <registry>', 'override OCI registry URL')
   .option('--repository <repository>', 'override OCI repository name')
   .option('--skip-push', 'skip pushing to storage (local build only)')
-=======
-  .option('--dry-run', 'preview build without creating artifact')
   .option('--verbose', 'show detailed file information')
->>>>>>> 3e205dde
   .addHelpText('after', `
 Examples:
   $ squizzle build 1.0.0 --notes "Initial schema"
