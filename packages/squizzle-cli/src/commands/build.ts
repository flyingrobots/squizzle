import { readdir, readFile, writeFile, mkdir, stat } from 'fs/promises'
import { join } from 'path'
import { execSync } from 'child_process'
import { create } from 'tar'
import { createGzip } from 'zlib'
import { pipeline } from 'stream/promises'
import { createReadStream, createWriteStream } from 'fs'
import { createHash } from 'crypto'
import ora from 'ora'
import chalk from 'chalk'
<<<<<<< HEAD
import { createManifest, Version, preBuildChecks } from '@squizzle/core'
=======
import prettyBytes from 'pretty-bytes'
import { createManifest, Version } from '@squizzle/core'
>>>>>>> 3e205dde
import { showSuccess, showError } from '../ui/banner'
import { Config } from '../config'

interface BuildOptions {
  notes?: string
  author?: string
  tag?: string[]
  dryRun?: boolean
  verbose?: boolean
  config: Config
}

interface BuildFile {
  path: string
  content: Buffer
  type: 'migration' | 'rollback' | 'seed' | 'drizzle' | 'custom'
  size: number
  checksum: string
}

interface BuildStats {
  totalSize: number
  compressedSize: number
  fileCount: number
  breakdown: {
    migrations: number
    rollbacks: number
    seeds: number
  }
}

export async function buildCommand(version: Version, options: BuildOptions): Promise<void> {
  if (options.dryRun) {
    console.log(chalk.blue('\n🔍 DRY RUN MODE - No artifact will be created\n'))
  }

  const spinner = ora('Scanning for migrations...').start()
  
  try {
    // Pre-build checks
    spinner.text = 'Running pre-build checks...'
    await preBuildChecks(options.config)
    
    // Step 1: Generate Drizzle migrations
    if (!options.dryRun) {
      spinner.text = 'Generating Drizzle migrations...'
      execSync('npx drizzle-kit generate', { stdio: 'pipe' })
    }
    
    // Step 2: Collect migration files with progress
    const files: BuildFile[] = []
    const scanProgress = {
      drizzle: 0,
      custom: 0,
      seeds: 0
    }

    spinner.text = 'Scanning Drizzle migrations...'
    const rawFiles = await collectMigrationFiles()
    
    // Enhanced file collection with size and checksum
    for (const file of rawFiles) {
      const checksum = createHash('sha256').update(file.content).digest('hex')
      files.push({
        ...file,
        size: file.content.length,
        checksum
      })
    }

    // Update scan progress
    scanProgress.drizzle = files.filter(f => f.type === 'drizzle').length
    scanProgress.custom = files.filter(f => f.type === 'custom').length
    scanProgress.seeds = files.filter(f => f.type === 'seed').length
    
    spinner.succeed(`Found ${files.length} files to include`)
    
    // Step 3: Get Drizzle Kit version
    const drizzleKit = getDrizzleKitVersion()
    
    // Step 4: Create manifest
    const manifest = createManifest({
      version,
      previousVersion: await getLastVersion(options.config),
      notes: options.notes || '',
      author: options.author || process.env.USER || 'unknown',
      drizzleKit,
      files: files.map(f => ({
        path: f.path,
        content: f.content,
        type: f.type as 'drizzle' | 'custom' | 'seed' | 'rollback'
      }))
    })

    // Calculate stats
    const stats: BuildStats = {
      totalSize: files.reduce((sum, f) => sum + f.size, 0),
      compressedSize: 0, // Will be calculated after compression
      fileCount: files.length,
      breakdown: {
        migrations: files.filter(f => f.type === 'migration' || f.type === 'drizzle').length,
        rollbacks: files.filter(f => f.type === 'rollback').length,
        seeds: files.filter(f => f.type === 'seed').length
      }
    }

    if (options.dryRun) {
      // Dry run mode - show detailed preview
      console.log(chalk.bold('📁 Files to include:\n'))
      
      const fileTable = files.map(file => ({
        'Path': file.path,
        'Type': file.type,
        'Size': prettyBytes(file.size),
        'Checksum': file.checksum.slice(0, 8) + '...'
      }))
      
      console.table(fileTable)
      
      // Show build preview
      console.log(chalk.bold('\n📊 Build Preview:\n'))
      console.table({
        'Version': version,
        'Total Files': files.length,
        'Total Size': prettyBytes(stats.totalSize),
        'Would Create': `database-v${version}.tar.gz`
      })
      
      // Show manifest preview if verbose
      if (options.verbose) {
        console.log(chalk.bold('\n📄 Manifest Preview:\n'))
        console.log(JSON.stringify(manifest, null, 2))
      }
      
      // Check for potential issues
      const issues = validateBuild(files, manifest)
      if (issues.length > 0) {
        console.log(chalk.yellow('\n⚠️  Potential Issues:\n'))
        issues.forEach(issue => {
          console.log(chalk.yellow(`  • ${issue}`))
        })
      }
      
      console.log(chalk.green('\n✅ Dry run complete. No files were created.\n'))
      return
    }

    // Step 5: Create artifact
    spinner.start('Creating artifact...')
    const artifactPath = await createArtifact(version, files, manifest)
    
    // Get compressed size
    const artifactStats = await stat(artifactPath)
    stats.compressedSize = artifactStats.size
    
    // Step 6: Sign artifact if security is enabled
    if (options.config.security?.enabled) {
      spinner.text = 'Signing artifact...'
      // TODO: Implement signing
    }
    
    // Step 7: Push to storage
    spinner.text = 'Pushing to storage...'
    // TODO: Push to OCI registry
    
    spinner.succeed('Build complete!')
    
    // Display summary with real size
    console.log(chalk.bold('\n📦 Build Summary:\n'))
    
    console.table({
      'Version': version,
      'Total Files': stats.fileCount,
      'Migrations': stats.breakdown.migrations,
      'Size': prettyBytes(stats.compressedSize),
      'Checksum': manifest.checksum.slice(0, 12) + '...'
    })

    // Warn about large artifacts
    if (stats.compressedSize > 10 * 1024 * 1024) { // 10MB
      console.warn(chalk.yellow(`\n⚠️  Large artifact (${prettyBytes(stats.compressedSize)}). Consider splitting into multiple versions.`))
    }

    console.log(chalk.dim(`\n📍 Location: ${artifactPath}\n`))
    
  } catch (error) {
    spinner.fail('Build failed')
    showError('Build failed', error as Error)
    process.exit(1)
  }
}

function validateBuild(files: BuildFile[], manifest: any): string[] {
  const issues: string[] = []
  
  // Check for suspicious patterns
  files.forEach(file => {
    const content = file.content.toString()
    if (content.includes('DROP TABLE') || content.includes('DROP DATABASE')) {
      issues.push('Destructive operations detected (DROP TABLE/DATABASE)')
    }
  })
  
  // Check for missing rollbacks
  const migrations = files.filter(f => f.type === 'migration' || f.type === 'drizzle')
  const rollbacks = files.filter(f => f.type === 'rollback')
  if (migrations.length > 0 && rollbacks.length === 0) {
    issues.push('No rollback files found')
  }
  
  // Check for large files
  const largeFiles = files.filter(f => f.size > 1024 * 1024) // 1MB
  if (largeFiles.length > 0) {
    issues.push(`${largeFiles.length} large file(s) detected (>1MB)`)
  }
  
  // Check for common mistakes
  if (files.some(f => f.path.endsWith('.sql.bak'))) {
    issues.push('Backup files detected (.bak) - these should not be included')
  }
  
  return issues
}

async function collectMigrationFiles(): Promise<Array<{
  path: string
  content: Buffer
  type: 'migration' | 'rollback' | 'seed' | 'drizzle' | 'custom'
}>> {
  const files: Array<{
    path: string
    content: Buffer
    type: 'migration' | 'rollback' | 'seed' | 'drizzle' | 'custom'
  }> = []
  
  // Collect Drizzle migrations
  const drizzleDir = join(process.cwd(), 'db/drizzle')
  try {
    const drizzleFiles = await readdir(drizzleDir)
    for (const file of drizzleFiles) {
      if (file.endsWith('.sql')) {
        files.push({
          path: `drizzle/${file}`,
          content: await readFile(join(drizzleDir, file)),
          type: 'drizzle'
        })
      }
    }
  } catch (error) {
    // Drizzle directory might not exist
  }
  
  // Collect custom migrations
  const customDir = join(process.cwd(), 'db/squizzle')
  try {
    const customFiles = await readdir(customDir)
    for (const file of customFiles) {
      if (file.endsWith('.sql')) {
        const content = await readFile(join(customDir, file))
        const type = file.includes('rollback') ? 'rollback' : 
                    file.includes('seed') ? 'seed' : 'custom'
        files.push({
          path: `squizzle/${file}`,
          content,
          type
        })
      }
    }
  } catch (error) {
    // Custom directory might not exist
  }
  
  return files
}

function getDrizzleKitVersion(): string {
  try {
    const packageJson = require(join(process.cwd(), 'package.json'))
    return packageJson.devDependencies?.['drizzle-kit'] || 
           packageJson.dependencies?.['drizzle-kit'] || 
           'unknown'
  } catch {
    return 'unknown'
  }
}

async function getLastVersion(config: Config): Promise<Version | null> {
  // TODO: Get from storage
  return null
}

async function createArtifact(
  version: Version, 
  files: Array<{ path: string; content: Buffer; type: string }>,
  manifest: any
): Promise<string> {
  const tempDir = join(process.cwd(), '.squizzle', 'build', version)
  await mkdir(tempDir, { recursive: true })
  
  // Write files
  for (const file of files) {
    const filePath = join(tempDir, file.path)
    await mkdir(join(tempDir, file.path.split('/')[0]), { recursive: true })
    await writeFile(filePath, file.content)
  }
  
  // Write manifest
  await writeFile(join(tempDir, 'manifest.json'), JSON.stringify(manifest, null, 2))
  
  // Create tarball
  const tarballPath = join(process.cwd(), 'db/tarballs', `squizzle-v${version}.tar.gz`)
  await mkdir(join(process.cwd(), 'db/tarballs'), { recursive: true })
  
  await create({
    gzip: true,
    file: tarballPath,
    cwd: tempDir
  }, ['.'])
  
  return tarballPath
}<|MERGE_RESOLUTION|>--- conflicted
+++ resolved
@@ -8,12 +8,8 @@
 import { createHash } from 'crypto'
 import ora from 'ora'
 import chalk from 'chalk'
-<<<<<<< HEAD
+import prettyBytes from 'pretty-bytes'
 import { createManifest, Version, preBuildChecks } from '@squizzle/core'
-=======
-import prettyBytes from 'pretty-bytes'
-import { createManifest, Version } from '@squizzle/core'
->>>>>>> 3e205dde
 import { showSuccess, showError } from '../ui/banner'
 import { Config } from '../config'
 
