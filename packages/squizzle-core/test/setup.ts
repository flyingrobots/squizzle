--- conflicted
+++ resolved
@@ -9,13 +9,6 @@
 const INFRA_PATH = join(__dirname, './infra')
 
 export async function setupTestDatabase() {
-<<<<<<< HEAD
-  // Check if running in CI
-  const isCI = process.env.CI === 'true' || process.env.GITHUB_ACTIONS === 'true'
-  
-  if (!isCI) {
-    // Ensure database is running locally
-=======
   // Check if we're in CI environment
   const isCI = process.env.CI === 'true'
   const databaseUrl = process.env.DATABASE_URL
@@ -38,7 +31,6 @@
     })
   } else {
     // Local development - use Docker Compose
->>>>>>> c238f621
     const isRunning = execSync('docker compose -f docker-compose-simple.yml ps -q db', { 
       cwd: INFRA_PATH,
       encoding: 'utf-8' 
@@ -56,18 +48,6 @@
       input: sql,
       stdio: ['pipe', 'pipe', 'pipe']
     })
-<<<<<<< HEAD
-  } else {
-    // In CI, use psql directly with DATABASE_URL
-    const sql = readFileSync(SYSTEM_SQL_PATH, 'utf-8')
-    const databaseUrl = process.env.DATABASE_URL || 'postgres://postgres:postgres@localhost:5432/postgres'
-    
-    execSync(`psql "${databaseUrl}" -v ON_ERROR_STOP=1`, {
-      input: sql,
-      stdio: ['pipe', 'pipe', 'pipe']
-    })
-=======
->>>>>>> c238f621
   }
 }
 
@@ -78,32 +58,17 @@
     DROP TABLE IF EXISTS test_table CASCADE;
   `
   
-<<<<<<< HEAD
-  const isCI = process.env.CI === 'true' || process.env.GITHUB_ACTIONS === 'true'
-  
-  if (!isCI) {
-    execSync('docker compose -f docker-compose-simple.yml exec -T db psql -U postgres -d squizzle_test', {
-      cwd: INFRA_PATH,
-=======
   const isCI = process.env.CI === 'true'
   const databaseUrl = process.env.DATABASE_URL
   
   if (isCI && databaseUrl) {
     execSync(`psql ${databaseUrl}`, {
->>>>>>> c238f621
       input: sql,
       stdio: ['pipe', 'pipe', 'pipe']
     })
   } else {
-<<<<<<< HEAD
-    // In CI, use psql directly with DATABASE_URL
-    const databaseUrl = process.env.DATABASE_URL || 'postgres://postgres:postgres@localhost:5432/postgres'
-    
-    execSync(`psql "${databaseUrl}" -v ON_ERROR_STOP=1`, {
-=======
     execSync('docker compose -f docker-compose-simple.yml exec -T db psql -U postgres -d squizzle_test', {
       cwd: INFRA_PATH,
->>>>>>> c238f621
       input: sql,
       stdio: ['pipe', 'pipe', 'pipe']
     })
