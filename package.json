{
    "name": "squizzle",
    "author": "J. Kirby Ross <james@flyingrobots.dev> (https://github.com/flyingrobots)",
    "license": "MIT",
    "repository": {
        "type": "git",
        "url": "git+ssh://github.com/flyingrobots/squizzle.git"
    },
    "version": "0.0.0",
    "description": "Immutable Database Version Management",
    "keywords": [
        "database",
        "migration",
        "version-control",
        "postgres",
        "immutable",
        "supabase",
        "drizzle",
        "cli",
        "sql",
        "migrations",
        "bundle",
        "versioning",
        "schema",
        "postgresql",
        "drizzle-orm",
        "drizzle-kit"
    ],
    "packageManager": "pnpm@10.13.1",
    "engines": {
        "node": ">=20.0.0"
    },
    "scripts": {
        "build": "pnpm -r build",
        "test": "pnpm -r test",
<<<<<<< HEAD
        "test:integration": "vitest run --config test/integration/vitest.config.ts",
        "test:integration:watch": "vitest watch --config test/integration/vitest.config.ts",
        "test:all": "pnpm test && pnpm test:integration",
        "lint": "eslint packages/*/src",
        "typecheck": "tsc --noEmit",
=======
        "test:integration": "docker-compose -f docker-compose.test.yml up --abort-on-container-exit",
        "lint": "echo 'Linting temporarily disabled - TypeScript parser not installed'",
        "typecheck": "echo 'Type checking temporarily disabled - fixing TypeScript errors'",
>>>>>>> 97575c0d
        "release": "changeset publish"
    },
    "devDependencies": {
        "@changesets/cli": "^2.27.1",
        "@types/node": "^20.10.0",
        "@typescript-eslint/eslint-plugin": "8.38.0",
        "@typescript-eslint/parser": "8.38.0",
        "eslint": "^9.0.0",
        "execa": "9.6.0",
        "testcontainers": "11.4.0",
        "typescript": "^5.3.0",
        "vitest": "^1.0.0"
    }
}<|MERGE_RESOLUTION|>--- conflicted
+++ resolved
@@ -33,17 +33,11 @@
     "scripts": {
         "build": "pnpm -r build",
         "test": "pnpm -r test",
-<<<<<<< HEAD
         "test:integration": "vitest run --config test/integration/vitest.config.ts",
         "test:integration:watch": "vitest watch --config test/integration/vitest.config.ts",
         "test:all": "pnpm test && pnpm test:integration",
         "lint": "eslint packages/*/src",
         "typecheck": "tsc --noEmit",
-=======
-        "test:integration": "docker-compose -f docker-compose.test.yml up --abort-on-container-exit",
-        "lint": "echo 'Linting temporarily disabled - TypeScript parser not installed'",
-        "typecheck": "echo 'Type checking temporarily disabled - fixing TypeScript errors'",
->>>>>>> 97575c0d
         "release": "changeset publish"
     },
     "devDependencies": {
